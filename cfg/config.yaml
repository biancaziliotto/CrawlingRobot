defaults:
- learning: learning_params

xml_path: "data/crawling_robot.xml"
qnet_units: [128,256,128]

project: crawling_robot
exp_name: experimentlargeforces
resume_str: null

eval: False

model_id: ourhope
checkpoint_dir: checkpoints/${model_id}
checkpoint_frequency: 1e5

num_episodes: 1e6
min_steps: 1000
max_steps: 100000
min_avg_distance_per_step: 0.0001

deterministic_start: False

action_levels: 11

<<<<<<< HEAD
w_upright_rwd: 0.5
w_energy_rwd: 0.0
w_pos_rwd: 0.5
k_energy_rwd: 0.01
=======
w_pos_rwd: 1
>>>>>>> 453807bf
k_pos_rwd: 100
w_upright_rwd: 0.1
w_energy_rwd: 1e-3
w_smooth: 0.001

airborne_penalty: 0.05
airborne_z_thresh: 0.1

time_penalty: 0.001

mode: "forward"<|MERGE_RESOLUTION|>--- conflicted
+++ resolved
@@ -2,7 +2,7 @@
 - learning: learning_params
 
 xml_path: "data/crawling_robot.xml"
-qnet_units: [128,256,128]
+qnet_units: [512,256,128]
 
 project: crawling_robot
 exp_name: experimentlargeforces
@@ -21,16 +21,9 @@
 
 deterministic_start: False
 
-action_levels: 11
+action_levels: 5
 
-<<<<<<< HEAD
-w_upright_rwd: 0.5
-w_energy_rwd: 0.0
-w_pos_rwd: 0.5
-k_energy_rwd: 0.01
-=======
 w_pos_rwd: 1
->>>>>>> 453807bf
 k_pos_rwd: 100
 w_upright_rwd: 0.1
 w_energy_rwd: 1e-3
