--- conflicted
+++ resolved
@@ -132,11 +132,8 @@
         Args:
             num_episodes (int): Number of episodes to train the agent.
         """
-<<<<<<< HEAD
-=======
         self.env.save_env_specs()
 
->>>>>>> 453807bf
         for episode in range(num_episodes):
             self.env.reset()
             state = self.env.compute_observations()
