import os
import pickle
import shutil
import time
from typing import Optional

import gymnasium as gym
import mujoco
import mujoco.viewer
import numpy as np
from omegaconf import OmegaConf
from scipy.spatial.transform import Rotation as R


class Env(gym.Env):
    """
    Physical system.
    """

    def __init__(self, cfg):
        """
        Initialize physical system.
        """
        self.cfg = cfg
        self.render_mode = "human"

        # Initialize physical system
        self.mode = self.cfg.mode
        assert self.mode in ["forward", "backward"], (
            "Only forward and backward modes supported"
        )
        self.mj_model = mujoco.MjModel.from_xml_path(cfg.xml_path)
        self.mj_data = mujoco.MjData(self.mj_model)
<<<<<<< HEAD
        self.mode = self.cfg.mode
        self.discretized_action = np.arange(-1, 1.1, 0.5)
        self.action_dim = len(self.discretized_action) ** self.mj_model.nu
=======

        # Initialize the environment
>>>>>>> 453807bf
        self.episode_id = 0
        self.deterministic_start = cfg.deterministic_start
        self.reset()

        self.min_steps = int(cfg.min_steps)
        self.max_steps = int(cfg.max_steps)
        self.min_avg_distance_per_step = cfg.min_avg_distance_per_step

        self.ctrl_low = self.mj_model.actuator_ctrlrange[:, 0]
        self.ctrl_high = self.mj_model.actuator_ctrlrange[:, 1]

        self.levels = cfg.action_levels

        self.discretized_action = np.linspace(
            self.ctrl_low[0], self.ctrl_high[0], num=self.levels
        )

        # Input/Output for QNet
        self.state_dim = len(self.compute_observations())
        self.action_dim = self.levels**self.mj_model.nu
        print(f"state_dim = {self.state_dim}")
        print(f"action_dim = {self.action_dim}")

        self.print_sensors()

        print("Environment initialized.")
        return

    def load_env_specs(self, ckpt_dir: str):
        """
        Load the MuJoCo model and cfg dictionary from the checkpoint directory.

        Args:
            ckpt_dir (str): Path to the checkpoint directory.
        """
        xml_path = os.path.join(ckpt_dir, "env_model.xml")
        cfg_path = os.path.join(ckpt_dir, "env_cfg.pkl")

        # Load the MuJoCo model
        self.mj_model = mujoco.MjModel.from_xml_path(xml_path)
        self.mj_data = mujoco.MjData(self.mj_model)

        # Load the cfg dictionary
        with open(cfg_path, "rb") as f:
            cfg_dict = pickle.load(f)
        self.cfg = OmegaConf.create(cfg_dict)

        print(f"Environment spec loaded from {ckpt_dir}")
        return

    def save_env_specs(self):
        """
        Save the MuJoCo model and cfg dictionary to the checkpoint directory.
        """
        ckpt_dir = self.cfg.checkpoint_dir
        os.makedirs(ckpt_dir)

        # 1) copy the original XML
        xml_dst = os.path.join(ckpt_dir, "env_model.xml")
        shutil.copy2(self.cfg.xml_path, xml_dst)

        # 2) dump the resolved cfg dict
        cfg_dict = OmegaConf.to_container(self.cfg, resolve=True)
        with open(os.path.join(ckpt_dir, "env_cfg.pkl"), "wb") as f:
            pickle.dump(cfg_dict, f)

        print(f"Environment spec saved to {ckpt_dir}")

    def print_sensors(self):
        """
        Print one line per sensor in the model.
        """
        print(f"Total sensors: {self.mj_model.nsensor}\n")
        for sid in range(self.mj_model.nsensor):
            sref = self.mj_model.sensor(sid)
            name = mujoco.mj_id2name(self.mj_model, mujoco.mjtObj.mjOBJ_SENSOR, sid)
            s_type = mujoco.mjtSensor(sref.type).name.replace("mjSENS_", "")
            dim = sref.dim
            adr = sref.adr
            print(
                f"[{sid:2d}] {name:<20s} | type: {s_type:<10s} | dim: {dim} | adr: {adr}"
            )

    def reset(self, seed: Optional[int] = None, options=None):
        """
        Initialize episode.
        """
        super().reset(seed=seed, options=options)

        # Initial position of the crawler
        self.mj_data.qpos = np.zeros(len(self.mj_data.qpos))
<<<<<<< HEAD
        # self.mj_data.qpos[-2] = -np.random.rand(1) * 1.57 / 2
        # self.mj_data.qpos[-1] = np.random.rand(1) * 1.57 / 2 - 1.57 / 4
        self.mj_data.qpos[-2] = -0.5 * 1.57 / 2
        self.mj_data.qpos[-1] = 0.5 * 1.57 / 2 - 1.57 / 4
=======
>>>>>>> 453807bf
        self.mj_data.xpos[0] = 0

        if self.deterministic_start:
            self.mj_data.qpos[-2] = 0
            self.mj_data.qpos[-1] = 0
        else:
            self.mj_data.qpos[-2] = -np.random.rand(1) * np.pi / 4
            self.mj_data.qpos[-1] = np.random.rand(1) * np.pi / 4 - np.pi / 8

        # Reset env state
        mujoco.mj_kinematics(self.mj_model, self.mj_data)
        self.previous_xpos = self._get_xpos()[1][0].copy()
        self.previous_action = np.zeros(self.mj_model.nu)

        # Reset "previous" variables
        self.curr_step = 0
        self.cum_distance = 0
        self.episode = {"initial_pqos": self.mj_data.qpos.copy(), "actions": []}
        self.episode_id += 1
        return

    def visualize(self):
        """
        Update the rendering scene.
        """
        curr_step = 0
        self.mj_data.qpos = self.episode["initial_pqos"]
        mujoco.mj_kinematics(self.mj_model, self.mj_data)

        with mujoco.viewer.launch_passive(self.mj_model, self.mj_data) as self.viewer:
            self.viewer.sync()
            time.sleep(1)
            while curr_step < len(self.episode["actions"]):
                action = self.episode["actions"][curr_step]
                self.mj_data.ctrl[:] = action
                mujoco.mj_step(self.mj_model, self.mj_data)

                self._get_upright_reward()
                self.viewer.sync()
                time.sleep(0.01)
                curr_step += 1
            self.viewer.close()
        return

    def _get_sensordata(self):
        return self.mj_data.sensordata

    def _get_qpos(self):
        return self.mj_data.qpos

    def _get_xpos(self):
        return self.mj_data.xpos

    def _compute_reset(self):
        """
        Check conditions to truncate episode.
        """
        pass

    def compute_observations(self):
        """
        Compute the observations.

        Calculate the following:
            - Positions of body parts relative to the base
            - Hinge angles
            - Hinge velocities
            - Sensor data
            - Previous action

        Returns
            - obs (np.ndarray): Observations of the environment.
                Shape: ((n_body_parts-1) * 3 + n_joints * 2 + n_sensors + n_actions,)
        """
        # Get the position of the base
        base_pos = self._get_xpos()[1]

        # Get the position of the body parts relative to the base
        rel_body_pos = (self._get_xpos()[2:] - base_pos).flatten()

        # Get the q positions and velocities of the joints
        # qpos = [ x  y  z   qw qx qy qz   q_joint1  q_joint2 ... ]
        # qvel = [ vx vy vz  wx wy wz  q'_joint1 q'_joint2 ... ]
        joint_pos = self.mj_data.qpos[7:].copy()
        joint_vel = self.mj_data.qvel[6:].copy()

        # Get the sensor data
        sensor_data = self.mj_data.sensordata.copy()

        # Concatenate observations and previous action
        obs = np.concatenate(
            [
                rel_body_pos,
                joint_pos,
                joint_vel,
                sensor_data,
                self.previous_action,
            ]
        )

        assert obs.shape == (
            (self.mj_model.nbody - 2) * 3
            + self.mj_model.nu * 2
            + self.mj_model.nsensordata
            + self.mj_model.nu,
        ), f"obs shape {obs.shape} mismatch"
        return obs

    def _get_position_reward(self):
        curr_x = self._get_xpos()[1][0]

        # Get the distance traveled since the last step in the desired direction
        if self.mode == "forward":
            distance = curr_x - self.previous_xpos
        elif self.mode == "backward":
            distance = self.previous_xpos - curr_x
        self.cum_distance += distance
        self.previous_xpos = curr_x.copy()

        # Calculate the reward based on the distance traveled
        if distance > 0:
            rwd = self.cfg.w_pos_rwd * (1 - np.exp(-self.cfg.k_pos_rwd * distance))
        else:
            rwd = self.cfg.w_pos_rwd * (
                -1 + np.exp(-self.cfg.k_pos_rwd * abs(distance))
            )

        return rwd

    def _get_airborne_penalty(self) -> float:
        """
        Negative reward if the base COM rises above a threshold height.
        """
        body_z = self._get_xpos()[1, 2]
        airborne = body_z > self.cfg.airborne_z_thresh
        return -self.cfg.airborne_penalty if airborne else 0.0

    def _get_upright_reward(self):
        """
        Returns the upright reward based on the robot's orientation.
        The reward is negative if the robot is not upright.

        Attention: Mujoco and scipy use different conventions for quaternions.

        Returns:
            float: Upright reward.
        """
        curr_rot = self.mj_data.qpos[3:7]
        r = R.from_quat(curr_rot, scalar_first=True)

        euler = r.as_euler("xyz", degrees=False)
        return (1 - abs(euler[1] / np.pi)) * self.cfg.w_upright_rwd

    def _get_energy_reward(self, action):
        """
        Returns the energy reward based on the action taken.
        The reward is negative if the action is not zero.

        Returns:
            float: Energy reward.
        """
        energy_rwd = -self.cfg.w_energy_rwd * np.square(action).sum()
        return energy_rwd

    def _get_smoothness_penalty(self, action: np.ndarray) -> float:
        """
        Negative reward proportional to the squared change in control
        (i.e. sum of (u_t - u_{t-1})^2). Encourages gradual torque changes.
        """
        delta_u = action - self.previous_action

        # squared L2 norm of the change
        sq_change = np.square(delta_u).sum()

        return -self.cfg.w_smooth * sq_change

    def compute_reward(self, action):
        """
        Returns a scalar value
        Positive reward: the robot moved forward
        Negative reward: the robot moved backward
        """
        pos_rwd = self._get_position_reward()
        energy_rwd = self._get_energy_reward(action)
        upright_rwd = self._get_upright_reward()
        air_penalty = self._get_airborne_penalty()
        smoothness_penalty = self._get_smoothness_penalty(action)

        rwd = (
            +pos_rwd
            + energy_rwd
            + upright_rwd
            + air_penalty
            + smoothness_penalty
            + self.cfg.time_penalty
        )

        rwd_info = {
            "pos_bonus": pos_rwd,
            "energy_rwd": energy_rwd,
            "upright_rwd": upright_rwd,
            "air_penalty": air_penalty,
            "smoothness_penalty": smoothness_penalty,
            "rwd": rwd,
        }

        return rwd, rwd_info

    def end_episode(self):
        done = False
        if (
            self.curr_step > self.min_steps
            and self.cum_distance < self.curr_step * self.min_avg_distance_per_step
        ):
            done = True
            print(f"{self.cum_distance} in {self.curr_step} steps")

        if self.curr_step >= self.max_steps:
            done = True
            print(f"{self.cum_distance} in {self.curr_step} steps")

        return done

    def decode_action(self, idx: int) -> np.ndarray:
        """
        Maps a scalar action index to a discretized action.
        The action index is a number between 0 and action_dim - 1.

        Args:
            idx (int): Action index.

        Returns:
            np.ndarray: Decoded action.
                Shape: (nu,)
        """
        indices = []
        for _ in range(self.mj_model.nu):
            indices.append(idx % self.levels)
            idx //= self.levels
        indices.reverse()

        decoded_action = []
        for index in indices:
            decoded_action.append(self.discretized_action[index])

        return np.array(decoded_action)

    def step(self, action_idx: int) -> tuple:
        """
        Take a step in the environment.
        Args:
            action_idx (int): Action index.

        Returns:
            obs (np.ndarray): Observations of the environment.
                Shape: ((n_body_parts-1) * 3 + n_joints * 2 + n_sensors + n_actions,)
            rwd (float): Reward received after taking the action.
            done (bool): True if the episode is done, False otherwise.
            rwd_dict (dict): Dictionary containing the reward components.
                Keys: "plant_bonus", "vel_rwd", "energy_rwd", "upright_rwd", "rwd"
        """
        # Take a step in the environment
        action = self.decode_action(action_idx)
        self.mj_data.ctrl[:] = action
        mujoco.mj_step(self.mj_model, self.mj_data)

        # Compute the observations and reward
        obs = self.compute_observations()
        rwd, rwd_dict = self.compute_reward(action)

        # Set "previous" variables
        self.previous_action = action

        # Check if the episode is done
        self.curr_step += 1
        done = self.end_episode()

        self.episode["actions"].append(action)

        return obs, rwd, done, rwd_dict<|MERGE_RESOLUTION|>--- conflicted
+++ resolved
@@ -26,19 +26,14 @@
 
         # Initialize physical system
         self.mode = self.cfg.mode
-        assert self.mode in ["forward", "backward"], (
-            "Only forward and backward modes supported"
-        )
+        assert self.mode in [
+            "forward",
+            "backward",
+        ], "Only forward and backward modes supported"
         self.mj_model = mujoco.MjModel.from_xml_path(cfg.xml_path)
         self.mj_data = mujoco.MjData(self.mj_model)
-<<<<<<< HEAD
-        self.mode = self.cfg.mode
-        self.discretized_action = np.arange(-1, 1.1, 0.5)
-        self.action_dim = len(self.discretized_action) ** self.mj_model.nu
-=======
 
         # Initialize the environment
->>>>>>> 453807bf
         self.episode_id = 0
         self.deterministic_start = cfg.deterministic_start
         self.reset()
@@ -130,13 +125,6 @@
 
         # Initial position of the crawler
         self.mj_data.qpos = np.zeros(len(self.mj_data.qpos))
-<<<<<<< HEAD
-        # self.mj_data.qpos[-2] = -np.random.rand(1) * 1.57 / 2
-        # self.mj_data.qpos[-1] = np.random.rand(1) * 1.57 / 2 - 1.57 / 4
-        self.mj_data.qpos[-2] = -0.5 * 1.57 / 2
-        self.mj_data.qpos[-1] = 0.5 * 1.57 / 2 - 1.57 / 4
-=======
->>>>>>> 453807bf
         self.mj_data.xpos[0] = 0
 
         if self.deterministic_start:
